--- conflicted
+++ resolved
@@ -449,19 +449,11 @@
             while err_count < 10:
                 try:
                     scores[i] = mne.decoding.cross_val_multiscore(estimator,
-<<<<<<< HEAD
-                                                                  data_matrix,
-                                                                  labels,
-                                                                  cv=cv_folds,
-                                                                  n_jobs=n_jobs
-                                                                  )
-=======
                                                                 data_matrix,
                                                                 labels,
                                                                 cv=cv_folds,
                                                                 n_jobs=n_jobs
                                                                 )
->>>>>>> ebb09a4b
                 except IndexError:
                     logging.debug("Caught MNE error, retrying")
                     continue
